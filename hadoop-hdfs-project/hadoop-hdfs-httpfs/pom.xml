<?xml version="1.0" encoding="UTF-8"?>
<!--
  Licensed under the Apache License, Version 2.0 (the "License");
  you may not use this file except in compliance with the License.
  You may obtain a copy of the License at

  http://www.apache.org/licenses/LICENSE-2.0

  Unless required by applicable law or agreed to in writing, software
  distributed under the License is distributed on an "AS IS" BASIS,
  WITHOUT WARRANTIES OR CONDITIONS OF ANY KIND, either express or implied.
  See the License for the specific language governing permissions and
  limitations under the License.


-->
<project>
  <modelVersion>4.0.0</modelVersion>
  <parent>
    <groupId>org.apache.hadoop</groupId>
    <artifactId>hadoop-project</artifactId>
<<<<<<< HEAD
    <version>0.23.1</version>
=======
    <version>0.23.2-SNAPSHOT</version>
>>>>>>> ef628953
    <relativePath>../../hadoop-project</relativePath>
  </parent>
  <groupId>org.apache.hadoop</groupId>
  <artifactId>hadoop-hdfs-httpfs</artifactId>
<<<<<<< HEAD
  <version>0.23.1</version>
=======
  <version>0.23.2-SNAPSHOT</version>
>>>>>>> ef628953
  <packaging>war</packaging>

  <name>Apache Hadoop HttpFS</name>
  <description>Apache Hadoop HttpFS</description>

  <properties>
    <tomcat.version>6.0.32</tomcat.version>
    <httpfs.source.repository>REPO NOT AVAIL</httpfs.source.repository>
    <httpfs.source.repository>REPO NOT AVAIL</httpfs.source.repository>
    <httpfs.source.revision>REVISION NOT AVAIL</httpfs.source.revision>
    <maven.build.timestamp.format>yyyy-MM-dd'T'HH:mm:ssZ</maven.build.timestamp.format>
    <httpfs.build.timestamp>${maven.build.timestamp}</httpfs.build.timestamp>
    <httpfs.tomcat.dist.dir>
      ${project.build.directory}/${project.artifactId}-${project.version}/share/hadoop/httpfs/tomcat
    </httpfs.tomcat.dist.dir>
  </properties>

  <dependencies>
    <dependency>
      <groupId>junit</groupId>
      <artifactId>junit</artifactId>
      <scope>test</scope>
    </dependency>
    <dependency>
      <groupId>org.mockito</groupId>
      <artifactId>mockito-all</artifactId>
      <scope>test</scope>
    </dependency>
    <dependency>
      <groupId>org.apache.hadoop</groupId>
      <artifactId>hadoop-annotations</artifactId>
      <scope>provided</scope>
    </dependency>
    <dependency>
      <groupId>com.sun.jersey</groupId>
      <artifactId>jersey-server</artifactId>
      <scope>compile</scope>
    </dependency>
    <dependency>
      <groupId>javax.servlet</groupId>
      <artifactId>servlet-api</artifactId>
      <scope>provided</scope>
    </dependency>
    <dependency>
      <groupId>javax.servlet.jsp</groupId>
      <artifactId>jsp-api</artifactId>
      <scope>provided</scope>
    </dependency>
    <dependency>
      <groupId>commons-codec</groupId>
      <artifactId>commons-codec</artifactId>
      <scope>compile</scope>
    </dependency>
    <dependency>
      <groupId>org.jdom</groupId>
      <artifactId>jdom</artifactId>
      <scope>compile</scope>
    </dependency>
    <dependency>
      <groupId>com.googlecode.json-simple</groupId>
      <artifactId>json-simple</artifactId>
      <scope>compile</scope>
    </dependency>
    <dependency>
      <groupId>org.apache.hadoop</groupId>
      <artifactId>hadoop-common</artifactId>
      <scope>compile</scope>
      <exclusions>
        <exclusion>
          <groupId>javax.xml.stream</groupId>
          <artifactId>stax-api</artifactId>
        </exclusion>
        <exclusion>
          <groupId>commons-cli</groupId>
          <artifactId>commons-cli</artifactId>
        </exclusion>
        <exclusion>
          <groupId>commons-httpclient</groupId>
          <artifactId>commons-httpclient</artifactId>
        </exclusion>
        <exclusion>
          <groupId>tomcat</groupId>
          <artifactId>jasper-compiler</artifactId>
        </exclusion>
        <exclusion>
          <groupId>tomcat</groupId>
          <artifactId>jasper-runtime</artifactId>
        </exclusion>
        <exclusion>
          <groupId>javax.servlet</groupId>
          <artifactId>servlet-api</artifactId>
        </exclusion>
        <exclusion>
          <groupId>javax.servlet</groupId>
          <artifactId>jsp-api</artifactId>
        </exclusion>
        <exclusion>
          <groupId>javax.servlet.jsp</groupId>
          <artifactId>jsp-api</artifactId>
        </exclusion>
        <exclusion>
          <groupId>org.mortbay.jetty</groupId>
          <artifactId>jetty</artifactId>
        </exclusion>
        <exclusion>
          <groupId>org.mortbay.jetty</groupId>
          <artifactId>jetty-util</artifactId>
        </exclusion>
        <exclusion>
          <groupId>org.mortbay.jetty</groupId>
          <artifactId>jsp-api-2.1</artifactId>
        </exclusion>
        <exclusion>
          <groupId>org.mortbay.jetty</groupId>
          <artifactId>servlet-api-2.5</artifactId>
        </exclusion>
        <exclusion>
          <groupId>net.java.dev.jets3t</groupId>
          <artifactId>jets3t</artifactId>
        </exclusion>
        <exclusion>
          <groupId>hsqldb</groupId>
          <artifactId>hsqldb</artifactId>
        </exclusion>
        <exclusion>
          <groupId>org.eclipse.jdt</groupId>
          <artifactId>core</artifactId>
        </exclusion>
        <exclusion>
          <groupId>commons-el</groupId>
          <artifactId>commons-el</artifactId>
        </exclusion>
      </exclusions>
    </dependency>
    <dependency>
      <groupId>org.apache.hadoop</groupId>
      <artifactId>hadoop-hdfs</artifactId>
      <scope>compile</scope>
      <exclusions>
        <exclusion>
          <groupId>commons-cli</groupId>
          <artifactId>commons-cli</artifactId>
        </exclusion>
        <exclusion>
          <groupId>commons-httpclient</groupId>
          <artifactId>commons-httpclient</artifactId>
        </exclusion>
        <exclusion>
          <groupId>tomcat</groupId>
          <artifactId>jasper-compiler</artifactId>
        </exclusion>
        <exclusion>
          <groupId>tomcat</groupId>
          <artifactId>jasper-runtime</artifactId>
        </exclusion>
        <exclusion>
          <groupId>javax.servlet</groupId>
          <artifactId>servlet-api</artifactId>
        </exclusion>
        <exclusion>
          <groupId>javax.servlet</groupId>
          <artifactId>jsp-api</artifactId>
        </exclusion>
        <exclusion>
          <groupId>javax.servlet.jsp</groupId>
          <artifactId>jsp-api</artifactId>
        </exclusion>
        <exclusion>
          <groupId>org.mortbay.jetty</groupId>
          <artifactId>jetty</artifactId>
        </exclusion>
        <exclusion>
          <groupId>org.mortbay.jetty</groupId>
          <artifactId>jetty-util</artifactId>
        </exclusion>
        <exclusion>
          <groupId>org.mortbay.jetty</groupId>
          <artifactId>jsp-api-2.1</artifactId>
        </exclusion>
        <exclusion>
          <groupId>org.mortbay.jetty</groupId>
          <artifactId>servlet-api-2.5</artifactId>
        </exclusion>
        <exclusion>
          <groupId>net.java.dev.jets3t</groupId>
          <artifactId>jets3t</artifactId>
        </exclusion>
        <exclusion>
          <groupId>hsqldb</groupId>
          <artifactId>hsqldb</artifactId>
        </exclusion>
        <exclusion>
          <groupId>org.eclipse.jdt</groupId>
          <artifactId>core</artifactId>
        </exclusion>
        <exclusion>
          <groupId>commons-el</groupId>
          <artifactId>commons-el</artifactId>
        </exclusion>
      </exclusions>
    </dependency>
    <dependency>
      <groupId>org.apache.hadoop</groupId>
      <artifactId>hadoop-common</artifactId>
      <scope>test</scope>
      <type>test-jar</type>
    </dependency>
    <dependency>
      <groupId>org.apache.hadoop</groupId>
      <artifactId>hadoop-hdfs</artifactId>
      <scope>test</scope>
      <type>test-jar</type>
    </dependency>
    <dependency>
      <groupId>log4j</groupId>
      <artifactId>log4j</artifactId>
      <scope>compile</scope>
    </dependency>
    <dependency>
      <groupId>org.slf4j</groupId>
      <artifactId>slf4j-api</artifactId>
      <scope>compile</scope>
    </dependency>
    <dependency>
      <groupId>org.slf4j</groupId>
      <artifactId>slf4j-log4j12</artifactId>
      <scope>compile</scope>
    </dependency>
  </dependencies>

  <build>
    <resources>
      <resource>
        <directory>src/main/resources</directory>
        <filtering>true</filtering>
        <includes>
          <include>httpfs.properties</include>
        </includes>
      </resource>
      <resource>
        <directory>src/main/resources</directory>
        <filtering>false</filtering>
        <excludes>
          <exclude>httpfs.properties</exclude>
        </excludes>
      </resource>
    </resources>

    <plugins>
      <plugin>
        <!-- workaround for filtered/unfiltered resources in same directory -->
        <!-- remove when maven-eclipse-plugin 2.9 is available -->
        <groupId>org.apache.maven.plugins</groupId>
        <artifactId>maven-eclipse-plugin</artifactId>
        <version>2.6</version>
      </plugin>
      <plugin>
        <groupId>org.apache.maven.plugins</groupId>
        <artifactId>maven-surefire-plugin</artifactId>
        <configuration>
          <threadCount>1</threadCount>
        </configuration>
      </plugin>
      <plugin>
        <groupId>org.apache.maven.plugins</groupId>
        <artifactId>maven-javadoc-plugin</artifactId>
        <executions>
          <execution>
            <goals>
              <goal>javadoc</goal>
            </goals>
            <phase>site</phase>
            <configuration>
              <linksource>true</linksource>
              <quiet>true</quiet>
              <verbose>false</verbose>
              <source>${maven.compile.source}</source>
              <charset>${maven.compile.encoding}</charset>
              <groups>
                <group>
                  <title>HttpFs API</title>
                  <packages>*</packages>
                </group>
              </groups>
            </configuration>
          </execution>
        </executions>
      </plugin>
      <plugin>
        <groupId>org.apache.maven.plugins</groupId>
        <artifactId>maven-project-info-reports-plugin</artifactId>
        <executions>
          <execution>
            <configuration>
              <dependencyLocationsEnabled>false</dependencyLocationsEnabled>
            </configuration>
            <goals>
              <goal>dependencies</goal>
            </goals>
            <phase>site</phase>
          </execution>
        </executions>
      </plugin>
      <plugin>
        <groupId>org.apache.rat</groupId>
        <artifactId>apache-rat-plugin</artifactId>
        <configuration>
          <excludes>
          </excludes>
        </configuration>
      </plugin>
      <plugin>
        <groupId>org.apache.maven.plugins</groupId>
        <artifactId>maven-antrun-plugin</artifactId>
        <executions>
          <execution>
            <id>create-web-xmls</id>
            <phase>generate-test-resources</phase>
            <goals>
              <goal>run</goal>
            </goals>
            <configuration>
              <target>
                <mkdir dir="${project.build.directory}/test-classes/webapp"/>

                <copy todir="${project.build.directory}/test-classes/webapp">
                  <fileset dir="${basedir}/src/main/webapp"/>
                </copy>
              </target>
            </configuration>
          </execution>
          <execution>
            <id>site</id>
            <phase>site</phase>
            <goals>
              <goal>run</goal>
            </goals>
            <configuration>
              <target>
                <xslt in="${basedir}/src/main/resources/httpfs-default.xml"
                      out="${project.build.directory}/site/httpfs-default.html"
                      style="${basedir}/src/site/configuration.xsl"/>
              </target>
            </configuration>
          </execution>
        </executions>
      </plugin>
      <plugin>
        <groupId>org.apache.maven.plugins</groupId>
        <artifactId>maven-war-plugin</artifactId>
        <executions>
          <execution>
            <id>default-war</id>
            <phase>package</phase>
            <goals>
              <goal>war</goal>
            </goals>
            <configuration>
              <warName>webhdfs</warName>
              <webappDirectory>${project.build.directory}/webhdfs</webappDirectory>
            </configuration>
          </execution>
        </executions>
      </plugin>
      <plugin>
        <groupId>org.codehaus.mojo</groupId>
        <artifactId>findbugs-maven-plugin</artifactId>
        <configuration>
          <excludeFilterFile>${basedir}/dev-support/findbugsExcludeFile.xml</excludeFilterFile>
        </configuration>
      </plugin>
    </plugins>
  </build>

  <profiles>
    <profile>
      <id>docs</id>
      <activation>
        <activeByDefault>false</activeByDefault>
      </activation>
      <build>
        <plugins>
          <plugin>
            <groupId>org.apache.maven.plugins</groupId>
            <artifactId>maven-site-plugin</artifactId>
            <executions>
              <execution>
                <id>docs</id>
                <phase>prepare-package</phase>
                <goals>
                  <goal>site</goal>
                </goals>
              </execution>
            </executions>
          </plugin>
        </plugins>
      </build>
    </profile>

    <profile>
      <id>dist</id>
      <activation>
        <activeByDefault>false</activeByDefault>
      </activation>
      <build>
        <plugins>
          <plugin>
            <groupId>org.apache.maven.plugins</groupId>
            <artifactId>maven-assembly-plugin</artifactId>
            <dependencies>
              <dependency>
                <groupId>org.apache.hadoop</groupId>
                <artifactId>hadoop-assemblies</artifactId>
                <version>${project.version}</version>
              </dependency>
            </dependencies>
            <executions>
              <execution>
                <id>dist</id>
                <phase>package</phase>
                <goals>
                  <goal>single</goal>
                </goals>
                <configuration>
                  <finalName>${project.artifactId}-${project.version}</finalName>
                  <appendAssemblyId>false</appendAssemblyId>
                  <attach>false</attach>
                  <descriptorRefs>
                    <descriptorRef>hadoop-httpfs-dist</descriptorRef>
                  </descriptorRefs>
                </configuration>
              </execution>
            </executions>
          </plugin>
          <!-- Downloading Tomcat TAR.GZ, using downloads/ dir to avoid downloading over an over -->
          <plugin>
            <groupId>org.apache.maven.plugins</groupId>
            <artifactId>maven-antrun-plugin</artifactId>
            <executions>
              <execution>
                <id>dist</id>
                <goals>
                  <goal>run</goal>
                </goals>
                <phase>package</phase>
                <configuration>
                  <target>
                    <mkdir dir="downloads"/>
                    <get
                        src="http://archive.apache.org/dist/tomcat/tomcat-6/v${tomcat.version}/bin/apache-tomcat-${tomcat.version}.tar.gz"
                        dest="downloads/tomcat.tar.gz" verbose="true" skipexisting="true"/>
                    <delete dir="${project.build.directory}/tomcat.exp"/>
                    <mkdir dir="${project.build.directory}/tomcat.exp"/>

                    <!-- Using Unix script to preserve file permissions -->
                    <echo file="${project.build.directory}/tomcat-untar.sh">

                      which cygpath 2> /dev/null
                      if [ $? = 1 ]; then
                      BUILD_DIR="${project.build.directory}"
                      else
                      BUILD_DIR=`cygpath --unix '${project.build.directory}'`
                      fi
                      cd $BUILD_DIR/tomcat.exp
                      tar xzf ${basedir}/downloads/tomcat.tar.gz
                    </echo>
                    <exec executable="sh" dir="${project.build.directory}" failonerror="true">
                      <arg line="./tomcat-untar.sh"/>
                    </exec>

                    <move file="${project.build.directory}/tomcat.exp/apache-tomcat-${tomcat.version}"
                          tofile="${httpfs.tomcat.dist.dir}"/>
                    <delete dir="${project.build.directory}/tomcat.exp"/>
                    <delete dir="${httpfs.tomcat.dist.dir}/webapps"/>
                    <mkdir dir="${httpfs.tomcat.dist.dir}/webapps"/>
                    <delete file="${httpfs.tomcat.dist.dir}/conf/server.xml"/>
                    <copy file="${basedir}/src/main/tomcat/server.xml"
                          toDir="${httpfs.tomcat.dist.dir}/conf"/>
                    <copy file="${basedir}/src/main/tomcat/logging.properties"
                          toDir="${httpfs.tomcat.dist.dir}/conf"/>
                    <copy toDir="${httpfs.tomcat.dist.dir}/webapps/ROOT">
                      <fileset dir="${basedir}/src/main/tomcat/ROOT"/>
                    </copy>
                    <copy toDir="${httpfs.tomcat.dist.dir}/webapps/webhdfs">
                      <fileset dir="${project.build.directory}/webhdfs"/>
                    </copy>
                  </target>
                </configuration>
              </execution>
              <execution>
                <id>tar</id>
                <phase>package</phase>
                <goals>
                  <goal>run</goal>
                </goals>
                <configuration>
                  <target if="tar">
                    <!-- Using Unix script to preserve symlinks -->
                    <echo file="${project.build.directory}/dist-maketar.sh">

                      which cygpath 2> /dev/null
                      if [ $? = 1 ]; then
                      BUILD_DIR="${project.build.directory}"
                      else
                      BUILD_DIR=`cygpath --unix '${project.build.directory}'`
                      fi
                      cd $BUILD_DIR
                      tar czf ${project.artifactId}-${project.version}.tar.gz ${project.artifactId}-${project.version}
                    </echo>
                    <exec executable="sh" dir="${project.build.directory}" failonerror="true">
                      <arg line="./dist-maketar.sh"/>
                    </exec>
                  </target>
                </configuration>
              </execution>
            </executions>
          </plugin>
        </plugins>
      </build>
    </profile>
  </profiles>
</project><|MERGE_RESOLUTION|>--- conflicted
+++ resolved
@@ -19,20 +19,12 @@
   <parent>
     <groupId>org.apache.hadoop</groupId>
     <artifactId>hadoop-project</artifactId>
-<<<<<<< HEAD
-    <version>0.23.1</version>
-=======
     <version>0.23.2-SNAPSHOT</version>
->>>>>>> ef628953
     <relativePath>../../hadoop-project</relativePath>
   </parent>
   <groupId>org.apache.hadoop</groupId>
   <artifactId>hadoop-hdfs-httpfs</artifactId>
-<<<<<<< HEAD
-  <version>0.23.1</version>
-=======
   <version>0.23.2-SNAPSHOT</version>
->>>>>>> ef628953
   <packaging>war</packaging>
 
   <name>Apache Hadoop HttpFS</name>
