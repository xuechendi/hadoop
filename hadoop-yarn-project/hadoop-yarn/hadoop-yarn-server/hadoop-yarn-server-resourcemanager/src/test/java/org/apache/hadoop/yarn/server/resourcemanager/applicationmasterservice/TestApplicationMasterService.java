/**
 * Licensed to the Apache Software Foundation (ASF) under one
 * or more contributor license agreements.  See the NOTICE file
 * distributed with this work for additional information
 * regarding copyright ownership.  The ASF licenses this file
 * to you under the Apache License, Version 2.0 (the
 * "License"); you may not use this file except in compliance
 * with the License.  You may obtain a copy of the License at
 *
 *     http://www.apache.org/licenses/LICENSE-2.0
 *
 * Unless required by applicable law or agreed to in writing, software
 * distributed under the License is distributed on an "AS IS" BASIS,
 * WITHOUT WARRANTIES OR CONDITIONS OF ANY KIND, either express or implied.
 * See the License for the specific language governing permissions and
 * limitations under the License.
 */

package org.apache.hadoop.yarn.server.resourcemanager.applicationmasterservice;

import junit.framework.Assert;

import org.apache.commons.logging.Log;
import org.apache.commons.logging.LogFactory;
import org.apache.hadoop.yarn.api.protocolrecords.AllocateResponse;
import org.apache.hadoop.yarn.api.protocolrecords.RegisterApplicationMasterResponse;
import org.apache.hadoop.yarn.api.records.Container;
import org.apache.hadoop.yarn.api.records.ContainerId;
import org.apache.hadoop.yarn.conf.YarnConfiguration;
import org.apache.hadoop.yarn.exceptions.InvalidContainerReleaseException;
import org.apache.hadoop.yarn.exceptions.InvalidResourceRequestException;
import org.apache.hadoop.yarn.security.ContainerTokenIdentifier;
import org.apache.hadoop.yarn.server.resourcemanager.MockAM;
import org.apache.hadoop.yarn.server.resourcemanager.MockNM;
import org.apache.hadoop.yarn.server.resourcemanager.MockRM;
import org.apache.hadoop.yarn.server.resourcemanager.TestFifoScheduler;
import org.apache.hadoop.yarn.server.resourcemanager.rmapp.RMApp;
import org.apache.hadoop.yarn.server.resourcemanager.rmapp.attempt.RMAppAttempt;
import org.apache.hadoop.yarn.server.resourcemanager.scheduler.ResourceScheduler;
import org.apache.hadoop.yarn.server.resourcemanager.scheduler.fair.FairScheduler;
import org.apache.hadoop.yarn.server.resourcemanager.scheduler.fifo.FifoScheduler;
import org.apache.hadoop.yarn.server.utils.BuilderUtils;
import org.junit.BeforeClass;
import org.junit.Test;

public class TestApplicationMasterService {
  private static final Log LOG = LogFactory.getLog(TestFifoScheduler.class);

  private final int GB = 1024;
  private static YarnConfiguration conf;

  @BeforeClass
  public static void setup() {
    conf = new YarnConfiguration();
    conf.setClass(YarnConfiguration.RM_SCHEDULER, FifoScheduler.class,
      ResourceScheduler.class);
  }

  @Test(timeout = 3000000)
  public void testRMIdentifierOnContainerAllocation() throws Exception {
    MockRM rm = new MockRM(conf);
    rm.start();

    // Register node1
    MockNM nm1 = rm.registerNode("127.0.0.1:1234", 6 * GB);

    // Submit an application
    RMApp app1 = rm.submitApp(2048);

    // kick the scheduling
    nm1.nodeHeartbeat(true);
    RMAppAttempt attempt1 = app1.getCurrentAppAttempt();
    MockAM am1 = rm.sendAMLaunched(attempt1.getAppAttemptId());
    am1.registerAppAttempt();

    am1.addRequests(new String[] { "127.0.0.1" }, GB, 1, 1);
    AllocateResponse alloc1Response = am1.schedule(); // send the request

    // kick the scheduler
    nm1.nodeHeartbeat(true);
    while (alloc1Response.getAllocatedContainers().size() < 1) {
      LOG.info("Waiting for containers to be created for app 1...");
      Thread.sleep(1000);
      alloc1Response = am1.schedule();
    }

    // assert RMIdentifer is set properly in allocated containers
    Container allocatedContainer =
        alloc1Response.getAllocatedContainers().get(0);
    ContainerTokenIdentifier tokenId =
        BuilderUtils.newContainerTokenIdentifier(allocatedContainer
          .getContainerToken());
    Assert.assertEquals(MockRM.getClusterTimeStamp(), tokenId.getRMIdentifer());
    rm.stop();
  }
  
  @Test(timeout=600000)
  public void testInvalidContainerReleaseRequest() throws Exception {
    MockRM rm = new MockRM(conf);
    
    try {
      rm.start();

      // Register node1
      MockNM nm1 = rm.registerNode("127.0.0.1:1234", 6 * GB);

      // Submit an application
      RMApp app1 = rm.submitApp(1024);

      // kick the scheduling
      nm1.nodeHeartbeat(true);
      RMAppAttempt attempt1 = app1.getCurrentAppAttempt();
      MockAM am1 = rm.sendAMLaunched(attempt1.getAppAttemptId());
      am1.registerAppAttempt();
      
      am1.addRequests(new String[] { "127.0.0.1" }, GB, 1, 1);
      AllocateResponse alloc1Response = am1.schedule(); // send the request

      // kick the scheduler
      nm1.nodeHeartbeat(true);
      while (alloc1Response.getAllocatedContainers().size() < 1) {
        LOG.info("Waiting for containers to be created for app 1...");
        Thread.sleep(1000);
        alloc1Response = am1.schedule();
      }
      
      Assert.assertTrue(alloc1Response.getAllocatedContainers().size() > 0);
      
      RMApp app2 = rm.submitApp(1024);
      
      nm1.nodeHeartbeat(true);
      RMAppAttempt attempt2 = app2.getCurrentAppAttempt();
      MockAM am2 = rm.sendAMLaunched(attempt2.getAppAttemptId());
      am2.registerAppAttempt();
      
      // Now trying to release container allocated for app1 -> appAttempt1.
      ContainerId cId = alloc1Response.getAllocatedContainers().get(0).getId();
      am2.addContainerToBeReleased(cId);
      try {
        am2.schedule();
        Assert.fail("Exception was expected!!");
      } catch (InvalidContainerReleaseException e) {
        StringBuilder sb = new StringBuilder("Cannot release container : ");
        sb.append(cId.toString());
        sb.append(" not belonging to this application attempt : ");
        sb.append(attempt2.getAppAttemptId().toString());
        Assert.assertTrue(e.getMessage().contains(sb.toString()));
      }
    } finally {
      if (rm != null) {
        rm.stop();
      }
    }
  }
<<<<<<< HEAD
=======
  
  @Test (timeout = 60000)
  public void testNotifyAMOfPlacedQueue() throws Exception {
    // By default, FairScheduler assigns queue by user name
    conf.setClass(YarnConfiguration.RM_SCHEDULER, FairScheduler.class,
        ResourceScheduler.class);
    MockRM rm = new MockRM(conf);
    try {
      rm.start();

      // Register node1
      MockNM nm1 = rm.registerNode("127.0.0.1:1234", 6 * GB);

      // Submit an application
      RMApp app1 = rm.submitApp(1024, "somename", "user1");

      // kick the scheduling
      nm1.nodeHeartbeat(true);
      RMAppAttempt attempt1 = app1.getCurrentAppAttempt();
      MockAM am1 = rm.sendAMLaunched(attempt1.getAppAttemptId());
      
      RegisterApplicationMasterResponse response = am1.registerAppAttempt();
      Assert.assertEquals("root.user1", response.getQueue());
    } finally {
      if (rm != null) {
        rm.stop();
      }
    }
  }
>>>>>>> 6266273c
}<|MERGE_RESOLUTION|>--- conflicted
+++ resolved
@@ -152,8 +152,6 @@
       }
     }
   }
-<<<<<<< HEAD
-=======
   
   @Test (timeout = 60000)
   public void testNotifyAMOfPlacedQueue() throws Exception {
@@ -183,5 +181,4 @@
       }
     }
   }
->>>>>>> 6266273c
 }