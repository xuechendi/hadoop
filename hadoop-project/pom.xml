--- conflicted
+++ resolved
@@ -20,19 +20,11 @@
   <parent>
     <groupId>org.apache.hadoop</groupId>
     <artifactId>hadoop-main</artifactId>
-<<<<<<< HEAD
-    <version>2.3.0-SNAPSHOT</version>
-  </parent>
-  <groupId>org.apache.hadoop</groupId>
-  <artifactId>hadoop-project</artifactId>
-  <version>2.3.0-SNAPSHOT</version>
-=======
     <version>2.4.0-SNAPSHOT</version>
   </parent>
   <groupId>org.apache.hadoop</groupId>
   <artifactId>hadoop-project</artifactId>
   <version>2.4.0-SNAPSHOT</version>
->>>>>>> 6266273c
   <description>Apache Hadoop Project POM</description>
   <name>Apache Hadoop Project POM</name>
   <packaging>pom</packaging>
@@ -329,11 +321,6 @@
         <groupId>org.apache.commons</groupId>
         <artifactId>commons-math3</artifactId>
         <version>3.1.1</version>
-      </dependency>
-      <dependency>
-        <groupId>org.apache.commons</groupId>
-        <artifactId>commons-compress</artifactId>
-        <version>1.4.1</version>
       </dependency>
       <dependency>
         <groupId>org.apache.commons</groupId>
